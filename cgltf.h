--- conflicted
+++ resolved
@@ -533,18 +533,16 @@
 	cgltf_animation* animations;
 	cgltf_size animations_count;
 
-<<<<<<< HEAD
 	cgltf_extras extras;
 
 	const char* json;
 	cgltf_size json_size;
-=======
+
 	char** extensions_used;
 	cgltf_size extensions_used_count;
 
 	char** extensions_required;
 	cgltf_size extensions_required_count;
->>>>>>> 5a57131d
 
 	const void* bin;
 	cgltf_size bin_size;
