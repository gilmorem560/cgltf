/**
 * cgltf_write - a single-file glTF 2.0 writer written in C99.
 *
 * Version: 1.9
 *
 * Website: https://github.com/jkuhlmann/cgltf
 *
 * Distributed under the MIT License, see notice at the end of this file.
 *
 * Building:
 * Include this file where you need the struct and function
 * declarations. Have exactly one source file where you define
 * `CGLTF_WRITE_IMPLEMENTATION` before including this file to get the
 * function definitions.
 *
 * Reference:
 * `cgltf_result cgltf_write_file(const cgltf_options* options, const char*
 * path, const cgltf_data* data)` writes JSON to the given file path. Buffer
 * files and external images are not written out. `data` is not deallocated.
 *
 * `cgltf_size cgltf_write(const cgltf_options* options, char* buffer,
 * cgltf_size size, const cgltf_data* data)` writes JSON into the given memory
 * buffer. Returns the number of bytes written to `buffer`, including a null
 * terminator. If buffer is null, returns the number of bytes that would have
 * been written. `data` is not deallocated.
 *
 * To write custom JSON into the `extras` field, aggregate all the custom JSON
 * into a single buffer, then set `file_data` to this buffer. By supplying
 * start_offset and end_offset values for various objects, you can select a
 * range of characters within the aggregated buffer.
 */
#ifndef CGLTF_WRITE_H_INCLUDED__
#define CGLTF_WRITE_H_INCLUDED__

#include "cgltf.h"

#include <stddef.h>
#include <stdbool.h>

#ifdef __cplusplus
extern "C" {
#endif

cgltf_result cgltf_write_file(const cgltf_options* options, const char* path, const cgltf_data* data);
cgltf_size cgltf_write(const cgltf_options* options, char* buffer, cgltf_size size, const cgltf_data* data);

#ifdef __cplusplus
}
#endif

#endif /* #ifndef CGLTF_WRITE_H_INCLUDED__ */

/*
 *
 * Stop now, if you are only interested in the API.
 * Below, you find the implementation.
 *
 */

#if defined(__INTELLISENSE__) || defined(__JETBRAINS_IDE__)
/* This makes MSVC/CLion intellisense work. */
#define CGLTF_IMPLEMENTATION
#endif

#ifdef CGLTF_WRITE_IMPLEMENTATION

#include <stdio.h>
#include <stdint.h>
#include <stdlib.h>
#include <string.h>

#define CGLTF_EXTENSION_FLAG_TEXTURE_TRANSFORM      (1 << 0)
#define CGLTF_EXTENSION_FLAG_MATERIALS_UNLIT        (1 << 1)
#define CGLTF_EXTENSION_FLAG_SPECULAR_GLOSSINESS    (1 << 2)
#define CGLTF_EXTENSION_FLAG_LIGHTS_PUNCTUAL        (1 << 3)
#define CGLTF_EXTENSION_FLAG_DRACO_MESH_COMPRESSION (1 << 4)
#define CGLTF_EXTENSION_FLAG_MATERIALS_CLEARCOAT    (1 << 5)
#define CGLTF_EXTENSION_FLAG_MATERIALS_IOR          (1 << 6)
#define CGLTF_EXTENSION_FLAG_MATERIALS_SPECULAR     (1 << 7)
#define CGLTF_EXTENSION_FLAG_MATERIALS_TRANSMISSION (1 << 8)
#define CGLTF_EXTENSION_FLAG_MATERIALS_SHEEN        (1 << 9)
<<<<<<< HEAD
#define CGLTF_EXTENSION_FLAG_MATERIALS_VOLUME       (1 << 10)
=======
#define CGLTF_EXTENSION_FLAG_MATERIALS_VARIANTS     (1 << 10)
>>>>>>> 3bc78cb4

typedef struct {
	char* buffer;
	cgltf_size buffer_size;
	cgltf_size remaining;
	char* cursor;
	cgltf_size tmp;
	cgltf_size chars_written;
	const cgltf_data* data;
	int depth;
	const char* indent;
	int needs_comma;
	uint32_t extension_flags;
	uint32_t required_extension_flags;
} cgltf_write_context;

#define CGLTF_MIN(a, b) (a < b ? a : b)

#ifdef FLT_DECIMAL_DIG
	// FLT_DECIMAL_DIG is C11
	#define CGLTF_DECIMAL_DIG (FLT_DECIMAL_DIG)
#else
	#define CGLTF_DECIMAL_DIG 9
#endif

#define CGLTF_SPRINTF(...) { \
		context->tmp = snprintf ( context->cursor, context->remaining, __VA_ARGS__ ); \
		context->chars_written += context->tmp; \
		if (context->cursor) { \
			context->cursor += context->tmp; \
			context->remaining -= context->tmp; \
		} }

#define CGLTF_SNPRINTF(length, ...) { \
		context->tmp = snprintf ( context->cursor, CGLTF_MIN(length + 1, context->remaining), __VA_ARGS__ ); \
		context->chars_written += length; \
		if (context->cursor) { \
			context->cursor += length; \
			context->remaining -= length; \
		} }

#define CGLTF_WRITE_IDXPROP(label, val, start) if (val) { \
		cgltf_write_indent(context); \
		CGLTF_SPRINTF("\"%s\": %d", label, (int) (val - start)); \
		context->needs_comma = 1; }

#define CGLTF_WRITE_IDXARRPROP(label, dim, vals, start) if (vals) { \
		cgltf_write_indent(context); \
		CGLTF_SPRINTF("\"%s\": [", label); \
		for (int i = 0; i < (int)(dim); ++i) { \
			int idx = (int) (vals[i] - start); \
			if (i != 0) CGLTF_SPRINTF(","); \
			CGLTF_SPRINTF(" %d", idx); \
		} \
		CGLTF_SPRINTF(" ]"); \
		context->needs_comma = 1; }

#define CGLTF_WRITE_TEXTURE_INFO(label, info) if (info.texture) { \
		cgltf_write_line(context, "\"" label "\": {"); \
		CGLTF_WRITE_IDXPROP("index", info.texture, context->data->textures); \
		cgltf_write_intprop(context, "texCoord", info.texcoord, 0); \
		cgltf_write_floatprop(context, "scale", info.scale, 1.0f); \
		if (info.has_transform) { \
			context->extension_flags |= CGLTF_EXTENSION_FLAG_TEXTURE_TRANSFORM; \
			cgltf_write_texture_transform(context, &info.transform); \
		} \
		cgltf_write_extras(context, &info.extras); \
		cgltf_write_line(context, "}"); }

static void cgltf_write_indent(cgltf_write_context* context)
{
	if (context->needs_comma)
	{
		CGLTF_SPRINTF(",\n");
		context->needs_comma = 0;
	}
	else
	{
		CGLTF_SPRINTF("\n");
	}
	for (int i = 0; i < context->depth; ++i)
	{
		CGLTF_SPRINTF("%s", context->indent);
	}
}

static void cgltf_write_line(cgltf_write_context* context, const char* line)
{
	if (line[0] == ']' || line[0] == '}')
	{
		--context->depth;
		context->needs_comma = 0;
	}
	cgltf_write_indent(context);
	CGLTF_SPRINTF("%s", line);
	cgltf_size last = (cgltf_size)(strlen(line) - 1);
	if (line[0] == ']' || line[0] == '}')
	{
		context->needs_comma = 1;
	}
	if (line[last] == '[' || line[last] == '{')
	{
		++context->depth;
		context->needs_comma = 0;
	}
}

static void cgltf_write_strprop(cgltf_write_context* context, const char* label, const char* val)
{
	if (val)
	{
		cgltf_write_indent(context);
		CGLTF_SPRINTF("\"%s\": \"%s\"", label, val);
		context->needs_comma = 1;
	}
}

static void cgltf_write_extras(cgltf_write_context* context, const cgltf_extras* extras)
{
	cgltf_size length = extras->end_offset - extras->start_offset;
	if (length > 0 && context->data->file_data)
	{
		char* json_string = ((char*) context->data->file_data) + extras->start_offset;
		cgltf_write_indent(context);
		CGLTF_SPRINTF("%s", "\"extras\": ");
		CGLTF_SNPRINTF(length, "%.*s", (int)(extras->end_offset - extras->start_offset), json_string);
		context->needs_comma = 1;
	}
}

static void cgltf_write_stritem(cgltf_write_context* context, const char* item)
{
	cgltf_write_indent(context);
	CGLTF_SPRINTF("\"%s\"", item);
	context->needs_comma = 1;
}

static void cgltf_write_intprop(cgltf_write_context* context, const char* label, int val, int def)
{
	if (val != def)
	{
		cgltf_write_indent(context);
		CGLTF_SPRINTF("\"%s\": %d", label, val);
		context->needs_comma = 1;
	}
}

static void cgltf_write_floatprop(cgltf_write_context* context, const char* label, float val, float def)
{
	if (val != def)
	{
		cgltf_write_indent(context);
		CGLTF_SPRINTF("\"%s\": ", label);
		CGLTF_SPRINTF("%.*g", CGLTF_DECIMAL_DIG, val);
		context->needs_comma = 1;

		if (context->cursor)
		{
			char *decimal_comma = strchr(context->cursor - context->tmp, ',');
			if (decimal_comma)
			{
				*decimal_comma = '.';
			}
		}
	}
}

static void cgltf_write_boolprop_optional(cgltf_write_context* context, const char* label, bool val, bool def)
{
	if (val != def)
	{
		cgltf_write_indent(context);
		CGLTF_SPRINTF("\"%s\": %s", label, val ? "true" : "false");
		context->needs_comma = 1;
	}
}

static void cgltf_write_floatarrayprop(cgltf_write_context* context, const char* label, const cgltf_float* vals, cgltf_size dim)
{
	cgltf_write_indent(context);
	CGLTF_SPRINTF("\"%s\": [", label);
	for (cgltf_size i = 0; i < dim; ++i)
	{
		if (i != 0)
		{
			CGLTF_SPRINTF(", %.*g", CGLTF_DECIMAL_DIG, vals[i]);
		}
		else
		{
			CGLTF_SPRINTF("%.*g", CGLTF_DECIMAL_DIG, vals[i]);
		}
	}
	CGLTF_SPRINTF("]");
	context->needs_comma = 1;
}

static bool cgltf_check_floatarray(const float* vals, int dim, float val) {
	while (dim--)
	{
		if (vals[dim] != val)
		{
			return true;
		}
	}
	return false;
}

static int cgltf_int_from_component_type(cgltf_component_type ctype)
{
	switch (ctype)
	{
		case cgltf_component_type_r_8: return 5120;
		case cgltf_component_type_r_8u: return 5121;
		case cgltf_component_type_r_16: return 5122;
		case cgltf_component_type_r_16u: return 5123;
		case cgltf_component_type_r_32u: return 5125;
		case cgltf_component_type_r_32f: return 5126;
		default: return 0;
	}
}

static const char* cgltf_str_from_alpha_mode(cgltf_alpha_mode alpha_mode)
{
	switch (alpha_mode)
	{
		case cgltf_alpha_mode_mask: return "MASK";
		case cgltf_alpha_mode_blend: return "BLEND";
		default: return NULL;
	}
}

static const char* cgltf_str_from_type(cgltf_type type)
{
	switch (type)
	{
		case cgltf_type_scalar: return "SCALAR";
		case cgltf_type_vec2: return "VEC2";
		case cgltf_type_vec3: return "VEC3";
		case cgltf_type_vec4: return "VEC4";
		case cgltf_type_mat2: return "MAT2";
		case cgltf_type_mat3: return "MAT3";
		case cgltf_type_mat4: return "MAT4";
		default: return NULL;
	}
}

static cgltf_size cgltf_dim_from_type(cgltf_type type)
{
	switch (type)
	{
		case cgltf_type_scalar: return 1;
		case cgltf_type_vec2: return 2;
		case cgltf_type_vec3: return 3;
		case cgltf_type_vec4: return 4;
		case cgltf_type_mat2: return 4;
		case cgltf_type_mat3: return 9;
		case cgltf_type_mat4: return 16;
		default: return 0;
	}
}

static const char* cgltf_str_from_camera_type(cgltf_camera_type camera_type)
{
	switch (camera_type)
	{
		case cgltf_camera_type_perspective: return "perspective";
		case cgltf_camera_type_orthographic: return "orthographic";
		default: return NULL;
	}
}

static const char* cgltf_str_from_light_type(cgltf_light_type light_type)
{
	switch (light_type)
	{
		case cgltf_light_type_directional: return "directional";
		case cgltf_light_type_point: return "point";
		case cgltf_light_type_spot: return "spot";
		default: return NULL;
	}
}

static void cgltf_write_texture_transform(cgltf_write_context* context, const cgltf_texture_transform* transform)
{
	cgltf_write_line(context, "\"extensions\": {");
	cgltf_write_line(context, "\"KHR_texture_transform\": {");
	if (cgltf_check_floatarray(transform->offset, 2, 0.0f))
	{
		cgltf_write_floatarrayprop(context, "offset", transform->offset, 2);
	}
	cgltf_write_floatprop(context, "rotation", transform->rotation, 0.0f);
	if (cgltf_check_floatarray(transform->scale, 2, 1.0f))
	{
		cgltf_write_floatarrayprop(context, "scale", transform->scale, 2);
	}
	cgltf_write_intprop(context, "texCoord", transform->texcoord, 0);
	cgltf_write_line(context, "}");
	cgltf_write_line(context, "}");
}

static void cgltf_write_asset(cgltf_write_context* context, const cgltf_asset* asset)
{
	cgltf_write_line(context, "\"asset\": {");
	cgltf_write_strprop(context, "copyright", asset->copyright);
	cgltf_write_strprop(context, "generator", asset->generator);
	cgltf_write_strprop(context, "version", asset->version);
	cgltf_write_strprop(context, "min_version", asset->min_version);
	cgltf_write_extras(context, &asset->extras);
	cgltf_write_line(context, "}");
}

static void cgltf_write_primitive(cgltf_write_context* context, const cgltf_primitive* prim)
{
	cgltf_write_intprop(context, "mode", (int) prim->type, 4);
	CGLTF_WRITE_IDXPROP("indices", prim->indices, context->data->accessors);
	CGLTF_WRITE_IDXPROP("material", prim->material, context->data->materials);
	cgltf_write_line(context, "\"attributes\": {");
	for (cgltf_size i = 0; i < prim->attributes_count; ++i)
	{
		const cgltf_attribute* attr = prim->attributes + i;
		CGLTF_WRITE_IDXPROP(attr->name, attr->data, context->data->accessors);
	}
	cgltf_write_line(context, "}");

	if (prim->targets_count)
	{
		cgltf_write_line(context, "\"targets\": [");
		for (cgltf_size i = 0; i < prim->targets_count; ++i)
		{
			cgltf_write_line(context, "{");
			for (cgltf_size j = 0; j < prim->targets[i].attributes_count; ++j)
			{
				const cgltf_attribute* attr = prim->targets[i].attributes + j;
				CGLTF_WRITE_IDXPROP(attr->name, attr->data, context->data->accessors);
			}
			cgltf_write_line(context, "}");
		}
		cgltf_write_line(context, "]");
	}
	cgltf_write_extras(context, &prim->extras);

	if (prim->has_draco_mesh_compression || prim->mappings_count > 0)
	{
		cgltf_write_line(context, "\"extensions\": {");

		if (prim->has_draco_mesh_compression)
		{
			context->extension_flags |= CGLTF_EXTENSION_FLAG_DRACO_MESH_COMPRESSION;
			if (prim->attributes_count == 0 || prim->indices == 0)
			{
				context->required_extension_flags |= CGLTF_EXTENSION_FLAG_DRACO_MESH_COMPRESSION;				 
			}

			cgltf_write_line(context, "\"KHR_draco_mesh_compression\": {");
			CGLTF_WRITE_IDXPROP("bufferView", prim->draco_mesh_compression.buffer_view, context->data->buffer_views);
			cgltf_write_line(context, "\"attributes\": {");
			for (cgltf_size i = 0; i < prim->draco_mesh_compression.attributes_count; ++i)
			{
				const cgltf_attribute* attr = prim->draco_mesh_compression.attributes + i;
				CGLTF_WRITE_IDXPROP(attr->name, attr->data, context->data->accessors);
			}
			cgltf_write_line(context, "}");
			cgltf_write_line(context, "}");
		}

		if (prim->mappings_count > 0)
		{
			context->extension_flags |= CGLTF_EXTENSION_FLAG_MATERIALS_VARIANTS;
			cgltf_write_line(context, "\"KHR_materials_variants\": {");
			cgltf_write_line(context, "\"mappings\": [");
			for (cgltf_size i = 0; i < prim->mappings_count; ++i)
			{
				const cgltf_material_mapping* map = prim->mappings + i;
				cgltf_write_line(context, "{");
				CGLTF_WRITE_IDXPROP("material", map->material, context->data->materials);

				cgltf_write_indent(context);
				CGLTF_SPRINTF("\"variants\": [%d]", (int)map->variant);
				context->needs_comma = 1;

				cgltf_write_extras(context, &map->extras);
				cgltf_write_line(context, "}");
			}
			cgltf_write_line(context, "]");
			cgltf_write_line(context, "}");
		}

		cgltf_write_line(context, "}");
	}
}

static void cgltf_write_mesh(cgltf_write_context* context, const cgltf_mesh* mesh)
{
	cgltf_write_line(context, "{");
	cgltf_write_strprop(context, "name", mesh->name);

	cgltf_write_line(context, "\"primitives\": [");
	for (cgltf_size i = 0; i < mesh->primitives_count; ++i)
	{
		cgltf_write_line(context, "{");
		cgltf_write_primitive(context, mesh->primitives + i);
		cgltf_write_line(context, "}");
	}
	cgltf_write_line(context, "]");

	if (mesh->weights_count > 0)
	{
		cgltf_write_floatarrayprop(context, "weights", mesh->weights, mesh->weights_count);
	}
	cgltf_write_extras(context, &mesh->extras);
	cgltf_write_line(context, "}");
}

static void cgltf_write_buffer_view(cgltf_write_context* context, const cgltf_buffer_view* view)
{
	cgltf_write_line(context, "{");
	CGLTF_WRITE_IDXPROP("buffer", view->buffer, context->data->buffers);
	cgltf_write_intprop(context, "byteLength", (int)view->size, -1);
	cgltf_write_intprop(context, "byteOffset", (int)view->offset, 0);
	cgltf_write_intprop(context, "byteStride", (int)view->stride, 0);
	// NOTE: We skip writing "target" because the spec says its usage can be inferred.
	cgltf_write_extras(context, &view->extras);
	cgltf_write_line(context, "}");
}


static void cgltf_write_buffer(cgltf_write_context* context, const cgltf_buffer* buffer)
{
	cgltf_write_line(context, "{");
	cgltf_write_strprop(context, "uri", buffer->uri);
	cgltf_write_intprop(context, "byteLength", (int)buffer->size, -1);
	cgltf_write_extras(context, &buffer->extras);
	cgltf_write_line(context, "}");
}

static void cgltf_write_material(cgltf_write_context* context, const cgltf_material* material)
{
	cgltf_write_line(context, "{");
	cgltf_write_strprop(context, "name", material->name);
	cgltf_write_floatprop(context, "alphaCutoff", material->alpha_cutoff, 0.5f);
	cgltf_write_boolprop_optional(context, "doubleSided", material->double_sided, false);
	// cgltf_write_boolprop_optional(context, "unlit", material->unlit, false);

	if (material->unlit)
	{
		context->extension_flags |= CGLTF_EXTENSION_FLAG_MATERIALS_UNLIT;
	}

	if (material->has_pbr_specular_glossiness)
	{
		context->extension_flags |= CGLTF_EXTENSION_FLAG_SPECULAR_GLOSSINESS;
	}

	if (material->has_clearcoat)
	{
		context->extension_flags |= CGLTF_EXTENSION_FLAG_MATERIALS_CLEARCOAT;
	}

	if (material->has_transmission)
	{
		context->extension_flags |= CGLTF_EXTENSION_FLAG_MATERIALS_TRANSMISSION;
	}

	if (material->has_volume)
	{
		context->extension_flags |= CGLTF_EXTENSION_FLAG_MATERIALS_VOLUME;
	}

	if (material->has_ior)
	{
		context->extension_flags |= CGLTF_EXTENSION_FLAG_MATERIALS_IOR;
	}

	if (material->has_specular)
	{
		context->extension_flags |= CGLTF_EXTENSION_FLAG_MATERIALS_SPECULAR;
	}

	if (material->has_sheen)
	{
		context->extension_flags |= CGLTF_EXTENSION_FLAG_MATERIALS_SHEEN;
	}

	if (material->has_pbr_metallic_roughness)
	{
		const cgltf_pbr_metallic_roughness* params = &material->pbr_metallic_roughness;
		cgltf_write_line(context, "\"pbrMetallicRoughness\": {");
		CGLTF_WRITE_TEXTURE_INFO("baseColorTexture", params->base_color_texture);
		CGLTF_WRITE_TEXTURE_INFO("metallicRoughnessTexture", params->metallic_roughness_texture);
		cgltf_write_floatprop(context, "metallicFactor", params->metallic_factor, 1.0f);
		cgltf_write_floatprop(context, "roughnessFactor", params->roughness_factor, 1.0f);
		if (cgltf_check_floatarray(params->base_color_factor, 4, 1.0f))
		{
			cgltf_write_floatarrayprop(context, "baseColorFactor", params->base_color_factor, 4);
		}
		cgltf_write_extras(context, &params->extras);
		cgltf_write_line(context, "}");
	}

	if (material->unlit || material->has_pbr_specular_glossiness || material->has_clearcoat || material->has_ior || material->has_specular || material->has_transmission || material->has_sheen || material->has_volume)
	{
		cgltf_write_line(context, "\"extensions\": {");
		if (material->has_clearcoat)
		{
			const cgltf_clearcoat* params = &material->clearcoat;
			cgltf_write_line(context, "\"KHR_materials_clearcoat\": {");
			CGLTF_WRITE_TEXTURE_INFO("clearcoatTexture", params->clearcoat_texture);
			CGLTF_WRITE_TEXTURE_INFO("clearcoatRoughnessTexture", params->clearcoat_roughness_texture);
			CGLTF_WRITE_TEXTURE_INFO("clearcoatNormalTexture", params->clearcoat_normal_texture);
			cgltf_write_floatprop(context, "clearcoatFactor", params->clearcoat_factor, 0.0f);
			cgltf_write_floatprop(context, "clearcoatRoughnessFactor", params->clearcoat_roughness_factor, 0.0f);
			cgltf_write_line(context, "}");
		}
		if (material->has_ior)
		{
			const cgltf_ior* params = &material->ior;
			cgltf_write_line(context, "\"KHR_materials_ior\": {");
			cgltf_write_floatprop(context, "ior", params->ior, 1.5f);
			cgltf_write_line(context, "}");
		}
		if (material->has_specular)
		{
			const cgltf_specular* params = &material->specular;
			cgltf_write_line(context, "\"KHR_materials_specular\": {");
			CGLTF_WRITE_TEXTURE_INFO("specularTexture", params->specular_texture);
			CGLTF_WRITE_TEXTURE_INFO("specularColorTexture", params->specular_color_texture);
			cgltf_write_floatprop(context, "specularFactor", params->specular_factor, 1.0f);
			if (cgltf_check_floatarray(params->specular_color_factor, 3, 1.0f))
			{
				cgltf_write_floatarrayprop(context, "specularColorFactor", params->specular_color_factor, 3);
			}
			cgltf_write_line(context, "}");
		}
		if (material->has_transmission)
		{
			const cgltf_transmission* params = &material->transmission;
			cgltf_write_line(context, "\"KHR_materials_transmission\": {");
			CGLTF_WRITE_TEXTURE_INFO("transmissionTexture", params->transmission_texture);
			cgltf_write_floatprop(context, "transmissionFactor", params->transmission_factor, 0.0f);
			cgltf_write_line(context, "}");
		}
		if (material->has_volume)
		{
			const cgltf_volume* params = &material->volume;
			cgltf_write_line(context, "\"KHR_materials_volume\": {");
			CGLTF_WRITE_TEXTURE_INFO("thicknessTexture", params->thickness_texture);
			cgltf_write_floatprop(context, "thicknessFactor", params->thickness_factor, 0.0f);
			if (cgltf_check_floatarray(params->attenuation_color, 3, 1.0f))
			{
				cgltf_write_floatarrayprop(context, "attenuationColor", params->attenuation_color, 3);
			}
			if (params->attenuation_distance < FLT_MAX) 
			{
				cgltf_write_floatprop(context, "attenuationDistance", params->attenuation_distance, FLT_MAX);
			}
			cgltf_write_line(context, "}");
		}
		if (material->has_sheen)
		{
			const cgltf_sheen* params = &material->sheen;
			cgltf_write_line(context, "\"KHR_materials_sheen\": {");
			CGLTF_WRITE_TEXTURE_INFO("sheenColorTexture", params->sheen_color_texture);
			CGLTF_WRITE_TEXTURE_INFO("sheenRoughnessTexture", params->sheen_roughness_texture);
			if (cgltf_check_floatarray(params->sheen_color_factor, 3, 0.0f))
			{
				cgltf_write_floatarrayprop(context, "sheenColorFactor", params->sheen_color_factor, 3);
			}
			cgltf_write_floatprop(context, "sheenRoughnessFactor", params->sheen_roughness_factor, 0.0f);
			cgltf_write_line(context, "}");
		}
		if (material->has_pbr_specular_glossiness)
		{
			const cgltf_pbr_specular_glossiness* params = &material->pbr_specular_glossiness;
			cgltf_write_line(context, "\"KHR_materials_pbrSpecularGlossiness\": {");
			CGLTF_WRITE_TEXTURE_INFO("diffuseTexture", params->diffuse_texture);
			CGLTF_WRITE_TEXTURE_INFO("specularGlossinessTexture", params->specular_glossiness_texture);
			if (cgltf_check_floatarray(params->diffuse_factor, 4, 1.0f))
			{
				cgltf_write_floatarrayprop(context, "dffuseFactor", params->diffuse_factor, 4);
			}
			if (cgltf_check_floatarray(params->specular_factor, 3, 1.0f))
			{
				cgltf_write_floatarrayprop(context, "specularFactor", params->specular_factor, 3);
			}
			cgltf_write_floatprop(context, "glossinessFactor", params->glossiness_factor, 1.0f);
			cgltf_write_line(context, "}");
		}
		if (material->unlit)
		{
			cgltf_write_line(context, "\"KHR_materials_unlit\": {}");
		}
		cgltf_write_line(context, "}");
	}

	CGLTF_WRITE_TEXTURE_INFO("normalTexture", material->normal_texture);
	CGLTF_WRITE_TEXTURE_INFO("occlusionTexture", material->occlusion_texture);
	CGLTF_WRITE_TEXTURE_INFO("emissiveTexture", material->emissive_texture);
	if (cgltf_check_floatarray(material->emissive_factor, 3, 0.0f))
	{
		cgltf_write_floatarrayprop(context, "emissiveFactor", material->emissive_factor, 3);
	}
	cgltf_write_strprop(context, "alphaMode", cgltf_str_from_alpha_mode(material->alpha_mode));
	cgltf_write_extras(context, &material->extras);
	cgltf_write_line(context, "}");
}

static void cgltf_write_image(cgltf_write_context* context, const cgltf_image* image)
{
	cgltf_write_line(context, "{");
	cgltf_write_strprop(context, "name", image->name);
	cgltf_write_strprop(context, "uri", image->uri);
	CGLTF_WRITE_IDXPROP("bufferView", image->buffer_view, context->data->buffer_views);
	cgltf_write_strprop(context, "mimeType", image->mime_type);
	cgltf_write_extras(context, &image->extras);
	cgltf_write_line(context, "}");
}

static void cgltf_write_texture(cgltf_write_context* context, const cgltf_texture* texture)
{
	cgltf_write_line(context, "{");
	cgltf_write_strprop(context, "name", texture->name);
	CGLTF_WRITE_IDXPROP("source", texture->image, context->data->images);
	CGLTF_WRITE_IDXPROP("sampler", texture->sampler, context->data->samplers);
	cgltf_write_extras(context, &texture->extras);
	cgltf_write_line(context, "}");
}

static void cgltf_write_skin(cgltf_write_context* context, const cgltf_skin* skin)
{
	cgltf_write_line(context, "{");
	CGLTF_WRITE_IDXPROP("skeleton", skin->skeleton, context->data->nodes);
	CGLTF_WRITE_IDXPROP("inverseBindMatrices", skin->inverse_bind_matrices, context->data->accessors);
	CGLTF_WRITE_IDXARRPROP("joints", skin->joints_count, skin->joints, context->data->nodes);
	cgltf_write_strprop(context, "name", skin->name);
	cgltf_write_extras(context, &skin->extras);
	cgltf_write_line(context, "}");
}

static const char* cgltf_write_str_path_type(cgltf_animation_path_type path_type)
{
	switch (path_type)
	{
	case cgltf_animation_path_type_translation:
		return "translation";
	case cgltf_animation_path_type_rotation:
		return "rotation";
	case cgltf_animation_path_type_scale:
		return "scale";
	case cgltf_animation_path_type_weights:
		return "weights";
	case cgltf_animation_path_type_invalid:
		break;
	}
	return "invalid";
}

static const char* cgltf_write_str_interpolation_type(cgltf_interpolation_type interpolation_type)
{
	switch (interpolation_type)
	{
	case cgltf_interpolation_type_linear:
		return "LINEAR";
	case cgltf_interpolation_type_step:
		return "STEP";
	case cgltf_interpolation_type_cubic_spline:
		return "CUBICSPLINE";
	}
	return "invalid";
}

static void cgltf_write_path_type(cgltf_write_context* context, const char *label, cgltf_animation_path_type path_type)
{
	cgltf_write_strprop(context, label, cgltf_write_str_path_type(path_type));
}

static void cgltf_write_interpolation_type(cgltf_write_context* context, const char *label, cgltf_interpolation_type interpolation_type)
{
	cgltf_write_strprop(context, label, cgltf_write_str_interpolation_type(interpolation_type));
}

static void cgltf_write_animation_sampler(cgltf_write_context* context, const cgltf_animation_sampler* animation_sampler)
{
	cgltf_write_line(context, "{");
	cgltf_write_interpolation_type(context, "interpolation", animation_sampler->interpolation);
	CGLTF_WRITE_IDXPROP("input", animation_sampler->input, context->data->accessors);
	CGLTF_WRITE_IDXPROP("output", animation_sampler->output, context->data->accessors);
	cgltf_write_extras(context, &animation_sampler->extras);
	cgltf_write_line(context, "}");
}

static void cgltf_write_animation_channel(cgltf_write_context* context, const cgltf_animation* animation, const cgltf_animation_channel* animation_channel)
{
	cgltf_write_line(context, "{");
	CGLTF_WRITE_IDXPROP("sampler", animation_channel->sampler, animation->samplers);
	cgltf_write_line(context, "\"target\": {");
	CGLTF_WRITE_IDXPROP("node", animation_channel->target_node, context->data->nodes);
	cgltf_write_path_type(context, "path", animation_channel->target_path);
	cgltf_write_line(context, "}");
	cgltf_write_extras(context, &animation_channel->extras);
	cgltf_write_line(context, "}");
}

static void cgltf_write_animation(cgltf_write_context* context, const cgltf_animation* animation)
{
	cgltf_write_line(context, "{");
	cgltf_write_strprop(context, "name", animation->name);

	if (animation->samplers_count > 0)
	{
		cgltf_write_line(context, "\"samplers\": [");
		for (cgltf_size i = 0; i < animation->samplers_count; ++i)
		{
			cgltf_write_animation_sampler(context, animation->samplers + i);
		}
		cgltf_write_line(context, "]");
	}
	if (animation->channels_count > 0)
	{
		cgltf_write_line(context, "\"channels\": [");
		for (cgltf_size i = 0; i < animation->channels_count; ++i)
		{
			cgltf_write_animation_channel(context, animation, animation->channels + i);
		}
		cgltf_write_line(context, "]");
	}
	cgltf_write_extras(context, &animation->extras);
	cgltf_write_line(context, "}");
}

static void cgltf_write_sampler(cgltf_write_context* context, const cgltf_sampler* sampler)
{
	cgltf_write_line(context, "{");
	cgltf_write_intprop(context, "magFilter", sampler->mag_filter, 0);
	cgltf_write_intprop(context, "minFilter", sampler->min_filter, 0);
	cgltf_write_intprop(context, "wrapS", sampler->wrap_s, 10497);
	cgltf_write_intprop(context, "wrapT", sampler->wrap_t, 10497);
	cgltf_write_extras(context, &sampler->extras);
	cgltf_write_line(context, "}");
}

static void cgltf_write_node(cgltf_write_context* context, const cgltf_node* node)
{
	cgltf_write_line(context, "{");
	CGLTF_WRITE_IDXARRPROP("children", node->children_count, node->children, context->data->nodes);
	CGLTF_WRITE_IDXPROP("mesh", node->mesh, context->data->meshes);
	cgltf_write_strprop(context, "name", node->name);
	if (node->has_matrix)
	{
		cgltf_write_floatarrayprop(context, "matrix", node->matrix, 16);
	}
	if (node->has_translation)
	{
		cgltf_write_floatarrayprop(context, "translation", node->translation, 3);
	}
	if (node->has_rotation)
	{
		cgltf_write_floatarrayprop(context, "rotation", node->rotation, 4);
	}
	if (node->has_scale)
	{
		cgltf_write_floatarrayprop(context, "scale", node->scale, 3);
	}
	if (node->skin)
	{
		CGLTF_WRITE_IDXPROP("skin", node->skin, context->data->skins);
	}

	if (node->light)
	{
		context->extension_flags |= CGLTF_EXTENSION_FLAG_LIGHTS_PUNCTUAL;
		cgltf_write_line(context, "\"extensions\": {");
		cgltf_write_line(context, "\"KHR_lights_punctual\": {");
		CGLTF_WRITE_IDXPROP("light", node->light, context->data->lights);
		cgltf_write_line(context, "}");
		cgltf_write_line(context, "}");
	}

	if (node->weights_count > 0)
	{
		cgltf_write_floatarrayprop(context, "weights", node->weights, node->weights_count);
	}

	if (node->camera)
	{
		CGLTF_WRITE_IDXPROP("camera", node->camera, context->data->cameras);
	}

	cgltf_write_extras(context, &node->extras);
	cgltf_write_line(context, "}");
}

static void cgltf_write_scene(cgltf_write_context* context, const cgltf_scene* scene)
{
	cgltf_write_line(context, "{");
	cgltf_write_strprop(context, "name", scene->name);
	CGLTF_WRITE_IDXARRPROP("nodes", scene->nodes_count, scene->nodes, context->data->nodes);
	cgltf_write_extras(context, &scene->extras);
	cgltf_write_line(context, "}");
}

static void cgltf_write_accessor(cgltf_write_context* context, const cgltf_accessor* accessor)
{
	cgltf_write_line(context, "{");
	CGLTF_WRITE_IDXPROP("bufferView", accessor->buffer_view, context->data->buffer_views);
	cgltf_write_intprop(context, "componentType", cgltf_int_from_component_type(accessor->component_type), 0);
	cgltf_write_strprop(context, "type", cgltf_str_from_type(accessor->type));
	cgltf_size dim = cgltf_dim_from_type(accessor->type);
	cgltf_write_boolprop_optional(context, "normalized", accessor->normalized, false);
	cgltf_write_intprop(context, "byteOffset", (int)accessor->offset, 0);
	cgltf_write_intprop(context, "count", (int)accessor->count, -1);
	if (accessor->has_min)
	{
		cgltf_write_floatarrayprop(context, "min", accessor->min, dim);
	}
	if (accessor->has_max)
	{
		cgltf_write_floatarrayprop(context, "max", accessor->max, dim);
	}
	if (accessor->is_sparse)
	{
		cgltf_write_line(context, "\"sparse\": {");
		cgltf_write_intprop(context, "count", (int)accessor->sparse.count, 0);
		cgltf_write_line(context, "\"indices\": {");
		cgltf_write_intprop(context, "byteOffset", (int)accessor->sparse.indices_byte_offset, 0);
		CGLTF_WRITE_IDXPROP("bufferView", accessor->sparse.indices_buffer_view, context->data->buffer_views);
		cgltf_write_intprop(context, "componentType", cgltf_int_from_component_type(accessor->sparse.indices_component_type), 0);
		cgltf_write_extras(context, &accessor->sparse.indices_extras);
		cgltf_write_line(context, "}");
		cgltf_write_line(context, "\"values\": {");
		cgltf_write_intprop(context, "byteOffset", (int)accessor->sparse.values_byte_offset, 0);
		CGLTF_WRITE_IDXPROP("bufferView", accessor->sparse.values_buffer_view, context->data->buffer_views);
		cgltf_write_extras(context, &accessor->sparse.values_extras);
		cgltf_write_line(context, "}");
		cgltf_write_extras(context, &accessor->sparse.extras);
		cgltf_write_line(context, "}");
	}
	cgltf_write_extras(context, &accessor->extras);
	cgltf_write_line(context, "}");
}

static void cgltf_write_camera(cgltf_write_context* context, const cgltf_camera* camera)
{
	cgltf_write_line(context, "{");
	cgltf_write_strprop(context, "type", cgltf_str_from_camera_type(camera->type));
	if (camera->name)
	{
		cgltf_write_strprop(context, "name", camera->name);
	}

	if (camera->type == cgltf_camera_type_orthographic)
	{
		cgltf_write_line(context, "\"orthographic\": {");
		cgltf_write_floatprop(context, "xmag", camera->data.orthographic.xmag, -1.0f);
		cgltf_write_floatprop(context, "ymag", camera->data.orthographic.ymag, -1.0f);
		cgltf_write_floatprop(context, "zfar", camera->data.orthographic.zfar, -1.0f);
		cgltf_write_floatprop(context, "znear", camera->data.orthographic.znear, -1.0f);
		cgltf_write_extras(context, &camera->data.orthographic.extras);
		cgltf_write_line(context, "}");
	}
	else if (camera->type == cgltf_camera_type_perspective)
	{
		cgltf_write_line(context, "\"perspective\": {");
		cgltf_write_floatprop(context, "aspectRatio", camera->data.perspective.aspect_ratio, -1.0f);
		cgltf_write_floatprop(context, "yfov", camera->data.perspective.yfov, -1.0f);
		cgltf_write_floatprop(context, "zfar", camera->data.perspective.zfar, -1.0f);
		cgltf_write_floatprop(context, "znear", camera->data.perspective.znear, -1.0f);
		cgltf_write_extras(context, &camera->data.perspective.extras);
		cgltf_write_line(context, "}");
	}
	cgltf_write_extras(context, &camera->extras);
	cgltf_write_line(context, "}");
}

static void cgltf_write_light(cgltf_write_context* context, const cgltf_light* light)
{
	context->extension_flags |= CGLTF_EXTENSION_FLAG_LIGHTS_PUNCTUAL;

	cgltf_write_line(context, "{");
	cgltf_write_strprop(context, "type", cgltf_str_from_light_type(light->type));
	if (light->name)
	{
		cgltf_write_strprop(context, "name", light->name);
	}
	if (cgltf_check_floatarray(light->color, 3, 1.0f))
	{
		cgltf_write_floatarrayprop(context, "color", light->color, 3);
	}
	cgltf_write_floatprop(context, "intensity", light->intensity, 1.0f);
	cgltf_write_floatprop(context, "range", light->range, 0.0f);

	if (light->type == cgltf_light_type_spot)
	{
		cgltf_write_line(context, "\"spot\": {");
		cgltf_write_floatprop(context, "innerConeAngle", light->spot_inner_cone_angle, 0.0f);
		cgltf_write_floatprop(context, "outerConeAngle", light->spot_outer_cone_angle, 3.14159265358979323846f/4.0f);
		cgltf_write_line(context, "}");
	}
	cgltf_write_line(context, "}");
}

static void cgltf_write_variant(cgltf_write_context* context, const cgltf_material_variant* variant)
{
	context->extension_flags |= CGLTF_EXTENSION_FLAG_MATERIALS_VARIANTS;

	cgltf_write_line(context, "{");
	cgltf_write_strprop(context, "name", variant->name);
	cgltf_write_extras(context, &variant->extras);
	cgltf_write_line(context, "}");
}

cgltf_result cgltf_write_file(const cgltf_options* options, const char* path, const cgltf_data* data)
{
	cgltf_size expected = cgltf_write(options, NULL, 0, data);
	char* buffer = (char*) malloc(expected);
	cgltf_size actual = cgltf_write(options, buffer, expected, data);
	if (expected != actual) {
		fprintf(stderr, "Error: expected %zu bytes but wrote %zu bytes.\n", expected, actual);
	}
	FILE* file = fopen(path, "wt");
	if (!file)
	{
		return cgltf_result_file_not_found;
	}
	// Note that cgltf_write() includes a null terminator, which we omit from the file content.
	fwrite(buffer, actual - 1, 1, file);
	fclose(file);
	free(buffer);
	return cgltf_result_success;
}

static void cgltf_write_extensions(cgltf_write_context* context, uint32_t extension_flags)
{
	if (extension_flags & CGLTF_EXTENSION_FLAG_TEXTURE_TRANSFORM) {
		cgltf_write_stritem(context, "KHR_texture_transform");
	}
	if (extension_flags & CGLTF_EXTENSION_FLAG_MATERIALS_UNLIT) {
		cgltf_write_stritem(context, "KHR_materials_unlit");
	}
	if (extension_flags & CGLTF_EXTENSION_FLAG_SPECULAR_GLOSSINESS) {
		cgltf_write_stritem(context, "KHR_materials_pbrSpecularGlossiness");
	}
	if (extension_flags & CGLTF_EXTENSION_FLAG_LIGHTS_PUNCTUAL) {
		cgltf_write_stritem(context, "KHR_lights_punctual");
	}
	if (extension_flags & CGLTF_EXTENSION_FLAG_DRACO_MESH_COMPRESSION) {
		cgltf_write_stritem(context, "KHR_draco_mesh_compression");
	}
	if (extension_flags & CGLTF_EXTENSION_FLAG_MATERIALS_CLEARCOAT) {
		cgltf_write_stritem(context, "KHR_materials_clearcoat");
	}
	if (extension_flags & CGLTF_EXTENSION_FLAG_MATERIALS_IOR) {
		cgltf_write_stritem(context, "KHR_materials_ior");
	}
	if (extension_flags & CGLTF_EXTENSION_FLAG_MATERIALS_SPECULAR) {
		cgltf_write_stritem(context, "KHR_materials_specular");
	}
	if (extension_flags & CGLTF_EXTENSION_FLAG_MATERIALS_TRANSMISSION) {
		cgltf_write_stritem(context, "KHR_materials_transmission");
	}
	if (extension_flags & CGLTF_EXTENSION_FLAG_MATERIALS_SHEEN) {
		cgltf_write_stritem(context, "KHR_materials_sheen");
	}
	if (extension_flags & CGLTF_EXTENSION_FLAG_MATERIALS_VARIANTS) {
		cgltf_write_stritem(context, "KHR_materials_variants");
	}
}

cgltf_size cgltf_write(const cgltf_options* options, char* buffer, cgltf_size size, const cgltf_data* data)
{
	(void)options;
	cgltf_write_context ctx;
	ctx.buffer = buffer;
	ctx.buffer_size = size;
	ctx.remaining = size;
	ctx.cursor = buffer;
	ctx.chars_written = 0;
	ctx.data = data;
	ctx.depth = 1;
	ctx.indent = "  ";
	ctx.needs_comma = 0;
	ctx.extension_flags = 0;
	ctx.required_extension_flags = 0;

	cgltf_write_context* context = &ctx;

	CGLTF_SPRINTF("{");

	if (data->accessors_count > 0)
	{
		cgltf_write_line(context, "\"accessors\": [");
		for (cgltf_size i = 0; i < data->accessors_count; ++i)
		{
			cgltf_write_accessor(context, data->accessors + i);
		}
		cgltf_write_line(context, "]");
	}

	cgltf_write_asset(context, &data->asset);

	if (data->buffer_views_count > 0)
	{
		cgltf_write_line(context, "\"bufferViews\": [");
		for (cgltf_size i = 0; i < data->buffer_views_count; ++i)
		{
			cgltf_write_buffer_view(context, data->buffer_views + i);
		}
		cgltf_write_line(context, "]");
	}

	if (data->buffers_count > 0)
	{
		cgltf_write_line(context, "\"buffers\": [");
		for (cgltf_size i = 0; i < data->buffers_count; ++i)
		{
			cgltf_write_buffer(context, data->buffers + i);
		}
		cgltf_write_line(context, "]");
	}

	if (data->images_count > 0)
	{
		cgltf_write_line(context, "\"images\": [");
		for (cgltf_size i = 0; i < data->images_count; ++i)
		{
			cgltf_write_image(context, data->images + i);
		}
		cgltf_write_line(context, "]");
	}

	if (data->meshes_count > 0)
	{
		cgltf_write_line(context, "\"meshes\": [");
		for (cgltf_size i = 0; i < data->meshes_count; ++i)
		{
			cgltf_write_mesh(context, data->meshes + i);
		}
		cgltf_write_line(context, "]");
	}

	if (data->materials_count > 0)
	{
		cgltf_write_line(context, "\"materials\": [");
		for (cgltf_size i = 0; i < data->materials_count; ++i)
		{
			cgltf_write_material(context, data->materials + i);
		}
		cgltf_write_line(context, "]");
	}

	if (data->nodes_count > 0)
	{
		cgltf_write_line(context, "\"nodes\": [");
		for (cgltf_size i = 0; i < data->nodes_count; ++i)
		{
			cgltf_write_node(context, data->nodes + i);
		}
		cgltf_write_line(context, "]");
	}

	if (data->samplers_count > 0)
	{
		cgltf_write_line(context, "\"samplers\": [");
		for (cgltf_size i = 0; i < data->samplers_count; ++i)
		{
			cgltf_write_sampler(context, data->samplers + i);
		}
		cgltf_write_line(context, "]");
	}

	CGLTF_WRITE_IDXPROP("scene", data->scene, data->scenes);

	if (data->scenes_count > 0)
	{
		cgltf_write_line(context, "\"scenes\": [");
		for (cgltf_size i = 0; i < data->scenes_count; ++i)
		{
			cgltf_write_scene(context, data->scenes + i);
		}
		cgltf_write_line(context, "]");
	}

	if (data->textures_count > 0)
	{
		cgltf_write_line(context, "\"textures\": [");
		for (cgltf_size i = 0; i < data->textures_count; ++i)
		{
			cgltf_write_texture(context, data->textures + i);
		}
		cgltf_write_line(context, "]");
	}

	if (data->skins_count > 0)
	{
		cgltf_write_line(context, "\"skins\": [");
		for (cgltf_size i = 0; i < data->skins_count; ++i)
		{
			cgltf_write_skin(context, data->skins + i);
		}
		cgltf_write_line(context, "]");
	}

	if (data->animations_count > 0)
	{
		cgltf_write_line(context, "\"animations\": [");
		for (cgltf_size i = 0; i < data->animations_count; ++i)
		{
			cgltf_write_animation(context, data->animations + i);
		}
		cgltf_write_line(context, "]");
	}

	if (data->cameras_count > 0)
	{
		cgltf_write_line(context, "\"cameras\": [");
		for (cgltf_size i = 0; i < data->cameras_count; ++i)
		{
			cgltf_write_camera(context, data->cameras + i);
		}
		cgltf_write_line(context, "]");
	}

	if (data->lights_count > 0 || data->variants_count > 0)
	{
		cgltf_write_line(context, "\"extensions\": {");

		if (data->lights_count > 0)
		{
			cgltf_write_line(context, "\"KHR_lights_punctual\": {");
			cgltf_write_line(context, "\"lights\": [");
			for (cgltf_size i = 0; i < data->lights_count; ++i)
			{
				cgltf_write_light(context, data->lights + i);
			}
			cgltf_write_line(context, "]");
			cgltf_write_line(context, "}");
		}

		if (data->variants_count)
		{
			cgltf_write_line(context, "\"KHR_materials_variants\": {");
			cgltf_write_line(context, "\"variants\": [");
			for (cgltf_size i = 0; i < data->variants_count; ++i)
			{
				cgltf_write_variant(context, data->variants + i);
			}
			cgltf_write_line(context, "]");
			cgltf_write_line(context, "}");
		}

		cgltf_write_line(context, "}");
	}

	if (context->extension_flags != 0)
	{
		cgltf_write_line(context, "\"extensionsUsed\": [");
		cgltf_write_extensions(context, context->extension_flags);
		cgltf_write_line(context, "]");
	}

	if (context->required_extension_flags != 0)
	{
		cgltf_write_line(context, "\"extensionsRequired\": [");
		cgltf_write_extensions(context, context->required_extension_flags);
		cgltf_write_line(context, "]");
	}

	cgltf_write_extras(context, &data->extras);

	CGLTF_SPRINTF("\n}\n");

	// snprintf does not include the null terminator in its return value, so be sure to include it
	// in the returned byte count.
	return 1 + ctx.chars_written;
}

#endif /* #ifdef CGLTF_WRITE_IMPLEMENTATION */

/* cgltf is distributed under MIT license:
 *
 * Copyright (c) 2019 Philip Rideout

 * Permission is hereby granted, free of charge, to any person obtaining a copy
 * of this software and associated documentation files (the "Software"), to deal
 * in the Software without restriction, including without limitation the rights
 * to use, copy, modify, merge, publish, distribute, sublicense, and/or sell
 * copies of the Software, and to permit persons to whom the Software is
 * furnished to do so, subject to the following conditions:

 * The above copyright notice and this permission notice shall be included in all
 * copies or substantial portions of the Software.

 * THE SOFTWARE IS PROVIDED "AS IS", WITHOUT WARRANTY OF ANY KIND, EXPRESS OR
 * IMPLIED, INCLUDING BUT NOT LIMITED TO THE WARRANTIES OF MERCHANTABILITY,
 * FITNESS FOR A PARTICULAR PURPOSE AND NONINFRINGEMENT. IN NO EVENT SHALL THE
 * AUTHORS OR COPYRIGHT HOLDERS BE LIABLE FOR ANY CLAIM, DAMAGES OR OTHER
 * LIABILITY, WHETHER IN AN ACTION OF CONTRACT, TORT OR OTHERWISE, ARISING FROM,
 * OUT OF OR IN CONNECTION WITH THE SOFTWARE OR THE USE OR OTHER DEALINGS IN THE
 * SOFTWARE.
 */<|MERGE_RESOLUTION|>--- conflicted
+++ resolved
@@ -79,11 +79,8 @@
 #define CGLTF_EXTENSION_FLAG_MATERIALS_SPECULAR     (1 << 7)
 #define CGLTF_EXTENSION_FLAG_MATERIALS_TRANSMISSION (1 << 8)
 #define CGLTF_EXTENSION_FLAG_MATERIALS_SHEEN        (1 << 9)
-<<<<<<< HEAD
-#define CGLTF_EXTENSION_FLAG_MATERIALS_VOLUME       (1 << 10)
-=======
 #define CGLTF_EXTENSION_FLAG_MATERIALS_VARIANTS     (1 << 10)
->>>>>>> 3bc78cb4
+#define CGLTF_EXTENSION_FLAG_MATERIALS_VOLUME       (1 << 11)
 
 typedef struct {
 	char* buffer;
